--- conflicted
+++ resolved
@@ -14,11 +14,8 @@
 } from '@nangohq/shared';
 import tracer from 'dd-trace';
 import type { Span } from 'dd-trace';
-<<<<<<< HEAD
 import { getExistingOperationContext, oldLevelToNewLevel } from '@nangohq/logs';
-=======
 import { resultErr, resultOk, isOk, type Result } from '@nangohq/utils';
->>>>>>> 34e7fbad
 
 type persistType = 'save' | 'delete' | 'update';
 type RecordRequest = Request<
