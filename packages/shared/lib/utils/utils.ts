--- conflicted
+++ resolved
@@ -359,10 +359,6 @@
 
 let packageJsonCache: PackageJson | undefined;
 export function packageJsonFile(): PackageJson {
-<<<<<<< HEAD
-    const localPath = '../../package.json';
-    return JSON.parse(readFileSync(resolve(dirname(), localPath)).toString('utf-8'));
-=======
     if (packageJsonCache) {
         return packageJsonCache;
     }
@@ -370,7 +366,6 @@
     const localPath = '../../package.json';
     packageJsonCache = JSON.parse(readFileSync(resolve(dirname(), localPath)).toString('utf-8')) as PackageJson;
     return packageJsonCache;
->>>>>>> 11843c0d
 }
 
 export function safeStringify(obj: any): string {
