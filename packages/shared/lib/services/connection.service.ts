--- conflicted
+++ resolved
@@ -48,12 +48,9 @@
 import { InMemoryKVStore } from '../utils/kvstore/InMemoryStore.js';
 import { RedisKVStore } from '../utils/kvstore/RedisStore.js';
 import type { KVStore } from '../utils/kvstore/KVStore.js';
-<<<<<<< HEAD
 import type { LogContext } from '@nangohq/logs';
 import { getExistingOperationContext } from '@nangohq/logs';
-=======
 import { CONNECTIONS_WITH_SCRIPTS_CAP_LIMIT } from '../constants.js';
->>>>>>> 7143f7e1
 
 const logger = getLogger('Connection');
 
